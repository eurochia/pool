import asyncio
import logging
<<<<<<< HEAD
import logging.config
=======
import os
import ssl
>>>>>>> 32907fb4
import time
import traceback
from typing import Dict, Callable, Optional

import aiohttp
import yaml
from blspy import AugSchemeMPL, G2Element
from aiohttp import web
from chia.protocols.pool_protocol import (
    PoolErrorCode,
    GetFarmerResponse,
    GetPoolInfoResponse,
    PostPartialRequest,
    PostFarmerRequest,
    PutFarmerRequest,
    validate_authentication_token,
    POOL_PROTOCOL_VERSION,
    AuthenticationPayload,
)
from chia.types.blockchain_format.sized_bytes import bytes32
from chia.util.byte_types import hexstr_to_bytes
from chia.util.hash import std_hash
from chia.consensus.default_constants import DEFAULT_CONSTANTS
from chia.consensus.constants import ConsensusConstants
from chia.util.json_util import obj_to_response
from chia.util.ints import uint8, uint64, uint32
from chia.util.default_root import DEFAULT_ROOT_PATH
from chia.util.config import load_config

from .record import FarmerRecord
from .pool import Pool
from .store.abstract import AbstractPoolStore
from .util import error_response, RequestMetadata


def allow_cors(response: web.Response) -> web.Response:
    response.headers["Access-Control-Allow-Origin"] = "*"
    return response


def check_authentication_token(launcher_id: bytes32, token: uint64, timeout: uint8) -> Optional[web.Response]:
    if not validate_authentication_token(token, timeout):
        return error_response(
            PoolErrorCode.INVALID_AUTHENTICATION_TOKEN,
            f"authentication_token {token} invalid for farmer {launcher_id.hex()}.",
        )
    return None


def get_ssl_context(config):
    if config["server"]["server_use_ssl"] is False:
        return None
    ssl_context = ssl.create_default_context(ssl.Purpose.CLIENT_AUTH)
    ssl_context.load_cert_chain(config["server"]["server_ssl_crt"], config["server"]["server_ssl_key"])
    return ssl_context


class PoolServer:
    def __init__(self, config: Dict, constants: ConsensusConstants, pool_store: Optional[AbstractPoolStore] = None):

        # We load our configurations from here
        with open(os.getcwd() + "/config.yaml") as f:
            pool_config: Dict = yaml.safe_load(f)

        self.log = logging.getLogger(__name__)
        self.pool = Pool(config, pool_config, constants, pool_store)

        self.pool_config = pool_config
        self.host = pool_config["server"]["server_host"]
        self.port = int(pool_config["server"]["server_port"])

    async def start(self):
        await self.pool.start()

    async def stop(self):
        await self.pool.stop()

    def wrap_http_handler(self, f) -> Callable:
        async def inner(request) -> aiohttp.web.Response:
            try:
                res_object = await f(request)
                if res_object is None:
                    res_object = {}
            except Exception as e:
                tb = traceback.format_exc()
                self.log.warning(f"Error while handling message: {tb}")
                if len(e.args) > 0:
                    res_error = error_response(PoolErrorCode.SERVER_EXCEPTION, f"{e.args[0]}")
                else:
                    res_error = error_response(PoolErrorCode.SERVER_EXCEPTION, f"{e}")
                return allow_cors(res_error)

            return allow_cors(res_object)

        return inner

    async def index(self, _) -> web.Response:
        return web.Response(text="OpenChia.io pool")

    async def get_pool_info(self, _) -> web.Response:
        res: GetPoolInfoResponse = GetPoolInfoResponse(
            self.pool.info_name,
            self.pool.info_logo_url,
            uint64(self.pool.min_difficulty),
            uint32(self.pool.relative_lock_height),
            POOL_PROTOCOL_VERSION,
            str(self.pool.pool_fee),
            self.pool.info_description,
            self.pool.default_target_puzzle_hash,
            self.pool.authentication_token_timeout,
        )
        return obj_to_response(res)

    async def get_farmer(self, request_obj) -> web.Response:
        # TODO(pool): add rate limiting
        launcher_id: bytes32 = hexstr_to_bytes(request_obj.rel_url.query["launcher_id"])
        authentication_token = uint64(request_obj.rel_url.query["authentication_token"])

        authentication_token_error: Optional[web.Response] = check_authentication_token(
            launcher_id, authentication_token, self.pool.authentication_token_timeout
        )
        if authentication_token_error is not None:
            return authentication_token_error

        farmer_record: Optional[FarmerRecord] = await self.pool.store.get_farmer_record(launcher_id)
        if farmer_record is None:
            return error_response(
                PoolErrorCode.FARMER_NOT_KNOWN, f"Farmer with launcher_id {launcher_id.hex()} unknown."
            )

        # Validate provided signature
        signature: G2Element = G2Element.from_bytes(hexstr_to_bytes(request_obj.rel_url.query["signature"]))
        message: bytes32 = std_hash(
            AuthenticationPayload("get_farmer", launcher_id, self.pool.default_target_puzzle_hash, authentication_token)
        )
        if not AugSchemeMPL.verify(farmer_record.authentication_public_key, message, signature):
            return error_response(
                PoolErrorCode.INVALID_SIGNATURE,
                f"Failed to verify signature {signature} for launcher_id {launcher_id.hex()}.",
            )

        response: GetFarmerResponse = GetFarmerResponse(
            farmer_record.authentication_public_key,
            farmer_record.payout_instructions,
            farmer_record.difficulty,
            farmer_record.points,
        )

        self.pool.log.info(f"get_farmer response {response.to_json_dict()}, " f"launcher_id: {launcher_id.hex()}")
        return obj_to_response(response)

    def post_metadata_from_request(self, request_obj):
        return RequestMetadata(
            url=str(request_obj.url),
            scheme=request_obj.scheme,
            headers=request_obj.headers,
            cookies=dict(request_obj.cookies),
            query=dict(request_obj.query),
            remote=request_obj.remote,
        )

    async def post_farmer(self, request_obj) -> web.Response:
        # TODO(pool): add rate limiting
        post_farmer_request: PostFarmerRequest = PostFarmerRequest.from_json_dict(await request_obj.json())

        authentication_token_error = check_authentication_token(
            post_farmer_request.payload.launcher_id,
            post_farmer_request.payload.authentication_token,
            self.pool.authentication_token_timeout,
        )
        if authentication_token_error is not None:
            return authentication_token_error

        post_farmer_response = await self.pool.add_farmer(
            post_farmer_request, self.post_metadata_from_request(request_obj))

        self.pool.log.info(
            f"post_farmer response {post_farmer_response}, "
            f"launcher_id: {post_farmer_request.payload.launcher_id.hex()}",
        )
        return obj_to_response(post_farmer_response)

    async def put_farmer(self, request_obj) -> web.Response:
        # TODO(pool): add rate limiting
        put_farmer_request: PutFarmerRequest = PutFarmerRequest.from_json_dict(await request_obj.json())

        authentication_token_error = check_authentication_token(
            put_farmer_request.payload.launcher_id,
            put_farmer_request.payload.authentication_token,
            self.pool.authentication_token_timeout,
        )
        if authentication_token_error is not None:
            return authentication_token_error

        # Process the request
        put_farmer_response = await self.pool.update_farmer(put_farmer_request,
                                                            self.post_metadata_from_request(request_obj))

        self.pool.log.info(
            f"put_farmer response {put_farmer_response}, "
            f"launcher_id: {put_farmer_request.payload.launcher_id.hex()}",
        )
        return obj_to_response(put_farmer_response)

    async def post_partial(self, request_obj) -> web.Response:
        # TODO(pool): add rate limiting
        start_time = time.time()
        request = await request_obj.json()
        partial: PostPartialRequest = PostPartialRequest.from_json_dict(request)

        authentication_token_error = check_authentication_token(
            partial.payload.launcher_id,
            partial.payload.authentication_token,
            self.pool.authentication_token_timeout,
        )
        if authentication_token_error is not None:
            return authentication_token_error

        farmer_record: Optional[FarmerRecord] = await self.pool.store.get_farmer_record(partial.payload.launcher_id)
        if farmer_record is None:
            return error_response(
                PoolErrorCode.FARMER_NOT_KNOWN,
                f"Farmer with launcher_id {partial.payload.launcher_id.hex()} not known.",
            )

        post_partial_response = await self.pool.process_partial(partial, farmer_record, uint64(int(start_time)))

        self.pool.log.info(
            f"post_partial response {post_partial_response}, time: {time.time() - start_time} "
            f"launcher_id: {request['payload']['launcher_id']}"
        )
        return obj_to_response(post_partial_response)

    async def get_login(self, request_obj) -> web.Response:
        # Redirect to website
        raise aiohttp.web.HTTPFound(self.pool.pool_config["login_url"] + '?' + request_obj.url.query_string)


server: Optional[PoolServer] = None
runner: Optional[aiohttp.web.BaseRunner] = None


async def start_pool_server(pool_store: Optional[AbstractPoolStore] = None):
    global server
    global runner
    config = load_config(DEFAULT_ROOT_PATH, "config.yaml")
    overrides = config["network_overrides"]["constants"][config["selected_network"]]
    constants: ConsensusConstants = DEFAULT_CONSTANTS.replace_str_to_bytes(**overrides)
    server = PoolServer(config, constants, pool_store)
    await server.start()

    app = web.Application()
    app.add_routes(
        [
            web.get("/", server.wrap_http_handler(server.index)),
            web.get("/pool_info", server.wrap_http_handler(server.get_pool_info)),
            web.get("/farmer", server.wrap_http_handler(server.get_farmer)),
            web.post("/farmer", server.wrap_http_handler(server.post_farmer)),
            web.put("/farmer", server.wrap_http_handler(server.put_farmer)),
            web.post("/partial", server.wrap_http_handler(server.post_partial)),
            web.get("/login", server.get_login),
        ]
    )
    runner = aiohttp.web.AppRunner(app, access_log=None)
    await runner.setup()
<<<<<<< HEAD
    site = aiohttp.web.TCPSite(runner, "127.0.0.1", int(8080))
=======
    ssl_context = get_ssl_context(server.pool_config)
    site = aiohttp.web.TCPSite(
        runner,
        host=server.host,
        port=server.port,
        ssl_context=ssl_context,
    )
>>>>>>> 32907fb4
    await site.start()

    while True:
        await asyncio.sleep(3600)


async def stop():
    await server.stop()
    await runner.cleanup()


def main():

    logging.root.setLevel(logging.INFO)

    logging.config.dictConfig({
        "version": 1,
        "disable_existing_loggers": False,
        "loggers": {
            "": {
                "handlers": ["console"],
            },
        },
        "handlers": {
            "console": {
                "level": "INFO",
                "class": "logging.StreamHandler",
                "stream": "ext://sys.stdout",
                "formatter": "console",
            },
        },
        "formatters": {
            "console": {
                "()": "colorlog.ColoredFormatter",
                "format": "[%(asctime)s] (%(log_color)s%(levelname)-8s%(reset)s) %(name)s.%(funcName)s():%(lineno)d - %(message)s",
            },
        }
    })

    try:
        asyncio.run(start_pool_server())
    except KeyboardInterrupt:
        asyncio.run(stop())


if __name__ == "__main__":
    main()<|MERGE_RESOLUTION|>--- conflicted
+++ resolved
@@ -1,11 +1,8 @@
 import asyncio
 import logging
-<<<<<<< HEAD
 import logging.config
-=======
 import os
 import ssl
->>>>>>> 32907fb4
 import time
 import traceback
 from typing import Dict, Callable, Optional
@@ -271,9 +268,6 @@
     )
     runner = aiohttp.web.AppRunner(app, access_log=None)
     await runner.setup()
-<<<<<<< HEAD
-    site = aiohttp.web.TCPSite(runner, "127.0.0.1", int(8080))
-=======
     ssl_context = get_ssl_context(server.pool_config)
     site = aiohttp.web.TCPSite(
         runner,
@@ -281,7 +275,6 @@
         port=server.port,
         ssl_context=ssl_context,
     )
->>>>>>> 32907fb4
     await site.start()
 
     while True:
